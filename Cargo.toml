--- conflicted
+++ resolved
@@ -27,18 +27,15 @@
 rpath = false
 
 [features]
-default = ["osmosis"]
+default = []
 # for more explicit tests, cargo test --features=backtraces
 backtraces = ["cosmwasm-std/backtraces"]
 # use library feature to disable all instantiate/execute/query exports
 library = []
 osmosis = ["cw-dex/osmosis"]
 astroport = ["cw-dex/astroport"]
-<<<<<<< HEAD
-=======
 junoswap = ["cw-dex/junoswap"]
 
->>>>>>> 6d8c1e2d
 
 [package.metadata.scripts]
 optimize = """docker run --rm -v "$(pwd)":/code \
@@ -57,11 +54,7 @@
 cosmwasm-schema = "1.1"
 cw-asset = { git="https://github.com/apollodao/cw-asset.git", rev = "5e51773da42ef82faa67576454e8c4b0971097f2" }
 cw-controllers = "0.16"
-<<<<<<< HEAD
 cw-dex = {git = "https://github.com/apollodao/cw-dex", rev = "de7394fdbc74a3401f4227f81389413991b309e3" }
-=======
-cw-dex = {git = "https://github.com/apollodao/cw-dex", rev = "291266ea9080b225cad4e0199f1314c471d29963" }
->>>>>>> 6d8c1e2d
 cw-storage-plus = "0.16"
 cw2 = "0.16"
 cw20 = "0.16"
